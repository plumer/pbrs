use std::fmt::{Debug, Display, Formatter, Result};

use crate::ray::Ray;
use math::hcm::{Point3, Vec3};

/// 3D bounding-box type. Boundary check is half-open (`[min, max)`) on all axes.
/// - Build one from 2 `Point3`s;
/// - Expand it by `b.union()` or `union(b1, b2)`;
/// - Check if it `contains()` a point or `encloses()` another box, or `intersects()` with a `Ray`.
#[derive(Debug, Clone, Copy)]
pub struct BBox {
    min: glam::Vec3A,
    max: glam::Vec3A,
}

impl BBox {
    pub fn empty() -> BBox {
        BBox {
            min: glam::Vec3A::splat(f32::INFINITY),
            max: glam::Vec3A::splat(-f32::INFINITY),
        }
    }
    pub fn has_nan(&self) -> bool {
        self.min.is_nan() || self.max.is_nan()
    }
    pub fn new(p0: Point3, p1: Point3) -> BBox {
        let p0 = glam::Vec3A::new(p0.x, p0.y, p0.z);
        let p1 = glam::Vec3A::new(p1.x, p1.y, p1.z);
        BBox {
            min: p0.min(p1),
            max: p0.max(p1),
        }
    }

    pub fn union(self, p: Point3) -> BBox {
        let mut result = self;
        for i in 0..3 {
            result.min[i] = self.min[i].min(p[i]);
            result.max[i] = self.max[i].max(p[i]);
        }
        result
    }

    pub fn midpoint(self) -> Point3 {
        let p = (self.max - self.min) * 0.5 + self.min;
        Point3::new(p.x, p.y, p.z)
    }

    pub fn diag(&self) -> Vec3 {
        let d = self.max - self.min;
        Vec3::new(d.x, d.y, d.z)
    }

    #[allow(dead_code)]
    pub fn all_corners(&self) -> [Point3; 8] {
        let mut res = [Point3::origin(); 8];

        for i in 0..8 {
            for axis in 0..3 {
                res[i][axis] = if i & (1 << axis) == 0 {
                    self.min[axis]
                } else {
                    self.max[axis]
                };
            }
        }

        res
    }
    pub fn min(&self) -> Point3 {
        Point3::new(self.min.x, self.min.y, self.min.z)
    }

    /// Computes the surface area of the bounding box.
    pub fn area(&self) -> f32 {
        let Vec3 { x, y, z } = self.diag();
        if x.is_sign_positive() && y.is_sign_positive() && z.is_sign_positive() {
            (x * y + y * z + z * x) * 2.0
        } else {
            0.0
        }
    }

    pub fn intersect(&self, r: &Ray) -> bool {
<<<<<<< HEAD

=======
>>>>>>> 2f07b7aa
        let (dirx, diry, dirz) = r.dir.as_triple();
        let (ox, oy, oz) = r.origin.as_triple();

        use glam::Vec3A;
        let dir = Vec3A::new(dirx, diry, dirz);
        let o = Vec3A::new(ox, oy, oz);

        let t0 = (self.min - o) / dir;
        let t1 = (self.max - o) / dir;
<<<<<<< HEAD
        let t_low = t0.min(t1).max_element().max(0.0);
        let t_high = t0.max(t1).min_element().min(r.t_max);
        let unstable = t_low <= t_high;

        unstable
=======
        let t_low = t0.min(t1).max_element();
        let t_high = t0.max(t1).min_element();
        return t_low < t_high;
>>>>>>> 2f07b7aa
    }

    pub fn encloses(&self, other: Self) -> bool {
        for axis in 0..3 {
            if self.min[axis] > other.min[axis] {
                return false;
            }
            if self.max[axis] < other.max[axis] {
                return false;
            }
        }
        true
    }
    #[allow(dead_code)]
    pub fn contains(&self, p: Point3) -> bool {
        for axis in 0..3 {
            if self.min[axis] > p[axis] {
                return false;
            }
            if self.max[axis] < p[axis] {
                return false;
            }
        }
        true
    }
}

impl Display for BBox {
    fn fmt(&self, f: &mut Formatter<'_>) -> Result {
        write!(f, "box[{} -> {}]", self.min, self.max)
    }
}

pub fn union(b0: BBox, b1: BBox) -> BBox {
    BBox {
        min: b0.min.min(b1.min),
        max: b0.max.max(b1.max),
    }
<<<<<<< HEAD
}

#[cfg(test)]
mod test {
    use crate::bvh::BBox;
    use crate::ray::Ray;
    use math::hcm::{point3, vec3};
    #[test]
    fn stable_box_test() {
        let bbox = BBox::new(
            point3(-17.027893, 16.054487, 3.048435),
            point3(-16.821342, 23.935837, 12.119018),
        );
        let ray = Ray::new(
            point3(0.0, 23.0, 30.0),
            vec3(-0.82937318, -0.08858252, -0.87960643),
        );

        assert!(bbox.intersect(&ray));
    }
=======
>>>>>>> 2f07b7aa
}<|MERGE_RESOLUTION|>--- conflicted
+++ resolved
@@ -82,10 +82,6 @@
     }
 
     pub fn intersect(&self, r: &Ray) -> bool {
-<<<<<<< HEAD
-
-=======
->>>>>>> 2f07b7aa
         let (dirx, diry, dirz) = r.dir.as_triple();
         let (ox, oy, oz) = r.origin.as_triple();
 
@@ -95,17 +91,11 @@
 
         let t0 = (self.min - o) / dir;
         let t1 = (self.max - o) / dir;
-<<<<<<< HEAD
         let t_low = t0.min(t1).max_element().max(0.0);
         let t_high = t0.max(t1).min_element().min(r.t_max);
         let unstable = t_low <= t_high;
 
         unstable
-=======
-        let t_low = t0.min(t1).max_element();
-        let t_high = t0.max(t1).min_element();
-        return t_low < t_high;
->>>>>>> 2f07b7aa
     }
 
     pub fn encloses(&self, other: Self) -> bool {
@@ -144,27 +134,4 @@
         min: b0.min.min(b1.min),
         max: b0.max.max(b1.max),
     }
-<<<<<<< HEAD
-}
-
-#[cfg(test)]
-mod test {
-    use crate::bvh::BBox;
-    use crate::ray::Ray;
-    use math::hcm::{point3, vec3};
-    #[test]
-    fn stable_box_test() {
-        let bbox = BBox::new(
-            point3(-17.027893, 16.054487, 3.048435),
-            point3(-16.821342, 23.935837, 12.119018),
-        );
-        let ray = Ray::new(
-            point3(0.0, 23.0, 30.0),
-            vec3(-0.82937318, -0.08858252, -0.87960643),
-        );
-
-        assert!(bbox.intersect(&ray));
-    }
-=======
->>>>>>> 2f07b7aa
 }